--- conflicted
+++ resolved
@@ -4,11 +4,8 @@
 tomli
 aiohttp
 mcp
-<<<<<<< HEAD
 gql
-=======
 pyyaml
->>>>>>> c3236b6f
 
 build
 pytest
