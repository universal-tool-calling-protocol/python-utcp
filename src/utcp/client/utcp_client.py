from pathlib import Path
import re
import os
import json
import asyncio
from abc import ABC, abstractmethod
from typing import Dict, Any, List, Union, Optional
from utcp.shared.tool import Tool
from utcp.client.client_transport_interface import ClientTransportInterface
from utcp.client.transport_interfaces.http_transport import HttpClientTransport
from utcp.client.transport_interfaces.cli_transport import CliTransport
from utcp.client.transport_interfaces.sse_transport import SSEClientTransport
from utcp.client.transport_interfaces.streamable_http_transport import StreamableHttpClientTransport
from utcp.client.transport_interfaces.mcp_transport import MCPTransport
from utcp.client.transport_interfaces.text_transport import TextTransport
from utcp.client.transport_interfaces.graphql_transport import GraphQLClientTransport
<<<<<<< HEAD
from utcp.client.transport_interfaces.websocket_transport import WebSocketClientTransport
=======
from utcp.client.transport_interfaces.tcp_transport import TCPTransport
from utcp.client.transport_interfaces.udp_transport import UDPTransport
>>>>>>> ba2dabc8
from utcp.client.utcp_client_config import UtcpClientConfig, UtcpVariableNotFound
from utcp.client.tool_repository import ToolRepository
from utcp.client.tool_repositories.in_mem_tool_repository import InMemToolRepository
from utcp.client.tool_search_strategies.tag_search import TagSearchStrategy
from utcp.client.tool_search_strategy import ToolSearchStrategy
from utcp.shared.provider import Provider, HttpProvider, CliProvider, SSEProvider, \
    StreamableHttpProvider, WebSocketProvider, GRPCProvider, GraphQLProvider, \
    TCPProvider, UDPProvider, WebRTCProvider, MCPProvider, TextProvider

class UtcpClientInterface(ABC):
    """
    Interface for a UTCP client.
    """
    @abstractmethod
    def register_tool_provider(self, manual_provider: Provider) -> List[Tool]:
        """
        Register a tool provider and its tools.

        Args:
            manual_provider: The provider to register.

        Returns:
            A list of tools associated with the provider.
        """
        pass
    
    @abstractmethod
    def deregister_tool_provider(self, provider_name: str) -> None:
        """
        Deregister a tool provider.

        Args:
            provider_name: The name of the provider to deregister.
        """
        pass
    
    @abstractmethod
    def call_tool(self, tool_name: str, arguments: Dict[str, Any]) -> Any:
        """
        Call a tool.

        Args:
            tool_name: The name of the tool to call.
            arguments: The arguments to pass to the tool.

        Returns:
            The result of the tool call.
        """
        pass

    @abstractmethod
    def search_tools(self, query: str, limit: int = 10) -> List[Tool]:
        """
        Search for tools relevant to the query.

        Args:
            query: The search query.
            limit: The maximum number of tools to return. 0 for no limit.

        Returns:
            A list of tools that match the search query.
        """
        pass

class UtcpClient(UtcpClientInterface):
    transports: Dict[str, ClientTransportInterface] = {
        "http": HttpClientTransport(),
        "cli": CliTransport(),
        "sse": SSEClientTransport(),
        "http_stream": StreamableHttpClientTransport(),
        "mcp": MCPTransport(),
        "text": TextTransport(),
        "graphql": GraphQLClientTransport(),
<<<<<<< HEAD
        "websocket": WebSocketClientTransport(),
=======
        "tcp": TCPTransport(),
        "udp": UDPTransport(),
>>>>>>> ba2dabc8
    }

    def __init__(self, config: UtcpClientConfig, tool_repository: ToolRepository, search_strategy: ToolSearchStrategy):
        """
        Use 'create' class method to create a new instance instead, as it supports loading UtcpClientConfig.
        """
        self.tool_repository = tool_repository
        self.search_strategy = search_strategy
        self.config = config

    @classmethod
    async def create(cls, config: Optional[Union[Dict[str, Any], UtcpClientConfig]] = None, tool_repository: Optional[ToolRepository] = None, search_strategy: Optional[ToolSearchStrategy] = None) -> 'UtcpClient':
        """
        Create a new instance of UtcpClient.
        
        Args:
            config: The configuration for the client. Can be a dictionary or UtcpClientConfig object.
            tool_repository: The tool repository to use. Defaults to InMemToolRepository.
            search_strategy: The tool search strategy to use. Defaults to TagSearchStrategy.
        
        Returns:
            A new instance of UtcpClient.
        """
        if tool_repository is None:
            tool_repository = InMemToolRepository()
        if search_strategy is None:
            search_strategy = TagSearchStrategy(tool_repository)
        if config is None:
            config = UtcpClientConfig()
        elif isinstance(config, dict):
            config = UtcpClientConfig.model_validate(config)

        client = cls(config, tool_repository, search_strategy)

        # If a providers file is used, configure TextTransport to resolve relative paths from its directory
        if config.providers_file_path:
            providers_dir = os.path.dirname(os.path.abspath(config.providers_file_path))
            client.transports["text"] = TextTransport(base_path=providers_dir)
        
        if client.config.variables:
            config_without_vars = client.config.model_copy()
            config_without_vars.variables = None
            client.config.variables = client._replace_vars_in_obj(client.config.variables, config_without_vars)

        await client.load_providers(config.providers_file_path)
        # for provider in providers:
        #     print(f"Registering provider '{provider.name}' with {len(provider.tools)} tools")
        #     try:
        #         await client.register_tool_provider(provider)
        #     except Exception as e:
        #         print(f"Error registering provider '{provider.name}': {str(e)}")
        
        return client

    async def load_providers(self, providers_file_path: str) -> List[Provider]:
        """Load providers from the file specified in the configuration.

        Returns:
            List of registered Provider objects.

        Raises:
            FileNotFoundError: If the providers file doesn't exist.
            ValueError: If the providers file contains invalid JSON.
            UtcpVariableNotFound: If a variable referenced in the provider configuration is not found.
        """
        if not providers_file_path:
            return []
        
        providers_file_path = Path(providers_file_path).resolve()
        try:
            with open(providers_file_path, 'r') as f:
                providers_data = json.load(f)
        except FileNotFoundError:
            raise FileNotFoundError(f"Providers file not found: {providers_file_path}")
        except json.JSONDecodeError:
            raise ValueError(f"Invalid JSON in providers file: {providers_file_path}")
        
        provider_classes = {
            'http': HttpProvider,
            'cli': CliProvider,
            'sse': SSEProvider,
            'http_stream': StreamableHttpProvider,
            'websocket': WebSocketProvider,
            'grpc': GRPCProvider,
            'graphql': GraphQLProvider,
            'tcp': TCPProvider,
            'udp': UDPProvider,
            'webrtc': WebRTCProvider,
            'mcp': MCPProvider,
            'text': TextProvider
        }
        
        if not isinstance(providers_data, list):
            raise ValueError(f"Providers file must contain a JSON array at the root level: {providers_file_path}")
        
        registered_providers = []
        # Create tasks for parallel provider registration
        tasks = []
        for provider_data in providers_data:
            async def register_single_provider(provider_data=provider_data):
                try:
                    # Determine provider type from provider_type field
                    provider_type = provider_data.get('provider_type')
                    if not provider_type:
                        print(f"Warning: Provider entry is missing required 'provider_type' field, skipping: {provider_data}")
                        return None
                    
                    provider_class = provider_classes.get(provider_type)
                    if not provider_class:
                        print(f"Warning: Unsupported provider type: {provider_type}, skipping")
                        return None
                    
                    # Create provider object with Pydantic validation
                    provider = provider_class.model_validate(provider_data)
                    
                    # Apply variable substitution and register provider
                    provider = self._substitute_provider_variables(provider)
                    tools = await self.register_tool_provider(provider)
                    print(f"Successfully registered provider '{provider.name}' with {len(tools)} tools")
                    return provider
                except Exception as e:
                    # Log the error but continue with other providers
                    provider_name = provider_data.get('name', 'unknown')
                    print(f"Error registering provider '{provider_name}': {str(e)}")
                    return None
            
            tasks.append(register_single_provider())
        
        # Wait for all tasks to complete and collect results
        results = await asyncio.gather(*tasks)
        registered_providers = [p for p in results if p is not None]
                
        return registered_providers
            
    def _get_variable(self, key: str, config: UtcpClientConfig) -> str:
        if config.variables and key in config.variables:
            return config.variables[key]
        if config.load_variables_from:
            for var_loader in config.load_variables_from:
                var = var_loader.get(key)
                if var:
                    return var
        try:
            env_var = os.environ.get(key)
            if env_var:
                return env_var
        except Exception:
            pass
        
        raise UtcpVariableNotFound(key)
        
    def _replace_vars_in_obj(self, obj: Any, config: UtcpClientConfig) -> Any:
        if isinstance(obj, dict):
            return {k: self._replace_vars_in_obj(v, config) for k, v in obj.items()}
        elif isinstance(obj, list):
            return [self._replace_vars_in_obj(elem, config) for elem in obj]
        elif isinstance(obj, str):
            # Use a regular expression to find all variables in the string, supporting ${VAR} and $VAR formats
            def replacer(match):
                # The first group that is not None is the one that matched
                var_name = next(g for g in match.groups() if g is not None)
                return self._get_variable(var_name, config)

            return re.sub(r'\${(\w+)}|\$(\w+)', replacer, obj)
        else:
            return obj

    def _substitute_provider_variables(self, provider: Provider) -> Provider:
        provider_dict = provider.model_dump()

        processed_dict = self._replace_vars_in_obj(provider_dict, self.config)
        return provider.__class__(**processed_dict)

    async def register_tool_provider(self, manual_provider: Provider) -> List[Tool]:
        """
        Register a tool provider.

        Args:
            manual_provider: The provider to register.

        Returns:
            A list of tools registered by the provider.

        Raises:
            ValueError: If the provider type is not supported.
            UtcpVariableNotFound: If a variable is not found in the environment or in the configuration.
        """
        manual_provider = self._substitute_provider_variables(manual_provider)
        manual_provider.name = manual_provider.name.replace(".", "_")
        if manual_provider.provider_type not in self.transports:
            raise ValueError(f"Provider type not supported: {manual_provider.provider_type}")
        tools: List[Tool] = await self.transports[manual_provider.provider_type].register_tool_provider(manual_provider)
        for tool in tools:
            if not tool.name.startswith(manual_provider.name + "."):
                tool.name = manual_provider.name + "." + tool.name
        await self.tool_repository.save_provider_with_tools(manual_provider, tools)
        return tools

    async def deregister_tool_provider(self, provider_name: str) -> None:
        """
        Deregister a tool provider.

        Args:
            provider_name: The name of the provider to deregister.

        Raises:
            ValueError: If the provider is not found.
        """
        provider = await self.tool_repository.get_provider(provider_name)
        if provider is None:
            raise ValueError(f"Provider not found: {provider_name}")
        await self.transports[provider.provider_type].deregister_tool_provider(provider)
        await self.tool_repository.remove_provider(provider_name)

    async def call_tool(self, tool_name: str, arguments: Dict[str, Any]) -> Any:
        """
        Call a tool.

        Args:
            tool_name: The name of the tool to call. Should be in the format provider_name.tool_name.
            arguments: The arguments to pass to the tool.

        Returns:
            The result of the tool.

        Raises:
            ValueError: If the tool is not found.
            UtcpVariableNotFound: If a variable is not found in the environment or in the configuration.
        """
        provider_name = tool_name.split(".")[0]
        provider = await self.tool_repository.get_provider(provider_name)
        if provider is None:
            raise ValueError(f"Provider not found: {provider_name}")
        tools = await self.tool_repository.get_tools_by_provider(provider_name)
        tool = next((t for t in tools if t.name == tool_name), None)
        if tool is None:
            raise ValueError(f"Tool not found: {tool_name}")

        tool_provider = tool.tool_provider

        tool_provider = self._substitute_provider_variables(tool_provider)

        return await self.transports[tool_provider.provider_type].call_tool(tool_name, arguments, tool_provider)

    async def search_tools(self, query: str, limit: int = 10) -> List[Tool]:
        return await self.search_strategy.search_tools(query, limit)<|MERGE_RESOLUTION|>--- conflicted
+++ resolved
@@ -14,12 +14,9 @@
 from utcp.client.transport_interfaces.mcp_transport import MCPTransport
 from utcp.client.transport_interfaces.text_transport import TextTransport
 from utcp.client.transport_interfaces.graphql_transport import GraphQLClientTransport
-<<<<<<< HEAD
 from utcp.client.transport_interfaces.websocket_transport import WebSocketClientTransport
-=======
 from utcp.client.transport_interfaces.tcp_transport import TCPTransport
 from utcp.client.transport_interfaces.udp_transport import UDPTransport
->>>>>>> ba2dabc8
 from utcp.client.utcp_client_config import UtcpClientConfig, UtcpVariableNotFound
 from utcp.client.tool_repository import ToolRepository
 from utcp.client.tool_repositories.in_mem_tool_repository import InMemToolRepository
@@ -93,12 +90,9 @@
         "mcp": MCPTransport(),
         "text": TextTransport(),
         "graphql": GraphQLClientTransport(),
-<<<<<<< HEAD
         "websocket": WebSocketClientTransport(),
-=======
         "tcp": TCPTransport(),
         "udp": UDPTransport(),
->>>>>>> ba2dabc8
     }
 
     def __init__(self, config: UtcpClientConfig, tool_repository: ToolRepository, search_strategy: ToolSearchStrategy):
