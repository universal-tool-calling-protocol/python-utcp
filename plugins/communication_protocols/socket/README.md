# UTCP Socket Plugin (UDP/TCP)

This plugin adds UDP and TCP communication protocols to UTCP 1.0.

## Running Tests

Prerequisites:
- Python 3.10+
- `pip`
- (Optional) a virtual environment

1) Install core and the socket plugin in editable mode with dev extras:

```bash
<<<<<<< HEAD
pip install -e "./core[dev]"
pip install -e "./plugins/communication_protocols/socket[dev]"
=======
pip install -e "core[dev]"
pip install -e plugins/communication_protocols/socket[dev]
>>>>>>> 4432b158
```

2) Run the socket plugin tests:

```bash
python -m pytest plugins/communication_protocols/socket/tests -v
```

3) Run a single test or filter by keyword:

```bash
# One file
python -m pytest plugins/communication_protocols/socket/tests/test_tcp_communication_protocol.py -v

# Filter by keyword (e.g., delimiter framing)
python -m pytest plugins/communication_protocols/socket/tests -k delimiter -q
```

4) Optional end-to-end sanity check (mock UDP/TCP servers):

```bash
python scripts/socket_sanity.py
```

Notes:
- On Windows, your firewall may prompt the first time tests open UDP/TCP sockets; allow access or run as admin if needed.
- Tests use `pytest-asyncio`. The dev extras installed above provide required dependencies.
- Streaming is single-chunk by design, consistent with HTTP/Text transports. Multi-chunk streaming can be added later behind provider configuration.<|MERGE_RESOLUTION|>--- conflicted
+++ resolved
@@ -12,13 +12,8 @@
 1) Install core and the socket plugin in editable mode with dev extras:
 
 ```bash
-<<<<<<< HEAD
-pip install -e "./core[dev]"
-pip install -e "./plugins/communication_protocols/socket[dev]"
-=======
 pip install -e "core[dev]"
 pip install -e plugins/communication_protocols/socket[dev]
->>>>>>> 4432b158
 ```
 
 2) Run the socket plugin tests:
